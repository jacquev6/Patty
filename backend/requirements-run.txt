--- conflicted
+++ resolved
@@ -3,11 +3,7 @@
 fastapi
 mistralai
 openai
-<<<<<<< HEAD
 polyfactory  # @todo Move this dependency to requirements-dev.txt
+psycopg2-binary
 pydantic_core==2.27.2  # @todo Remove this dependency, without breaking unit tests
-=======
-polyfactory  # @todo Make this a development-only requirement
-psycopg2-binary
-sqlalchemy
->>>>>>> 70100608
+sqlalchemy